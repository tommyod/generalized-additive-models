--- conflicted
+++ resolved
@@ -2,13 +2,8 @@
 name = "generalized_additive_models"
 version = "0.4.1"
 dependencies = [
-<<<<<<< HEAD
     "numpy",
     "scipy",
-=======
-    "numpy>=2.0.0",
-    "scipy<=2.0.0",
->>>>>>> c18aaab3
     "matplotlib",
     "pandas",
     "scikit-learn>=1.3.0",
